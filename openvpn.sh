--- conflicted
+++ resolved
@@ -291,11 +291,7 @@
     eval vpnportforward $(sed 's/^/"/; s/$/"/; s/;/" "/g' <<< $i)
 done < <(env | awk '/^VPNPORT[0-9=_]/ {sub (/^[^=]*=/, "", $0); print}')
 
-<<<<<<< HEAD
-while getopts ":hc:df:a:m:p:R:r:v:" opt; do
-=======
-while getopts ":hc:df:m:o:p:R:r:v:" opt; do
->>>>>>> 97ae5762
+while getopts ":hc:df:a:m:o:p:R:r:v:" opt; do
     case "$opt" in
         h) usage ;;
         a) eval vpn_auth $(sed 's/^/"/; s/$/"/; s/;/" "/g' <<< $OPTARG)
@@ -328,10 +324,6 @@
     [[ -e $conf ]] || { echo "ERROR: VPN not configured!"; sleep 120; }
     [[ -e $cert ]] || grep -Eq '^ *(<ca>|ca +)' $conf ||
         { echo "ERROR: VPN CA cert missing!"; sleep 120; }
-<<<<<<< HEAD
     exec sg vpn -c "openvpn --cd $dir --config $conf ${AUTH_COMMAND:-} \
-=======
-    exec sg vpn -c "openvpn --cd $dir --config $conf ${OTHER_ARGS:-} \
->>>>>>> 97ae5762
-                ${MSS:+--fragment $MSS --mssfix}"
+               ${OTHER_ARGS:-} ${MSS:+--fragment $MSS --mssfix}"
 fi