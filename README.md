--- conflicted
+++ resolved
@@ -153,14 +153,9 @@
  * `ROUTE6` - As above (-R) add a route to allow replies to your private network
  * `ROUTE` - As above (-r) add a route to allow replies to your private network
  * `TZ` - Set a timezone, IE `EST5EDT`
-<<<<<<< HEAD
- * `VPN` - As above, setup a VPN connection
- * `VPN_AUTH` - As above, provide authentication to vpn server
- * `VPNPORT` - As above, setup port forwarding (See NOTE below)
-=======
  * `VPN` - As above (-v) setup a VPN connection
+ * `VPN_AUTH` - As above (-a) provide authentication to vpn server
  * `VPNPORT` - As above (-p) setup port forwarding (See NOTE below)
->>>>>>> 97ae5762
  * `GROUPID` - Set the GID for the vpn
 
  **NOTE**: optionally supports additional variables starting with the same name,
